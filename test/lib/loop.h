/* Add support for using the libuv loop in tests. */

#ifndef TEST_LOOP_H
#define TEST_LOOP_H

#include <uv.h>

#include "../../include/raft.h"
#include "munit.h"

/* Max n. of loop iterations ran by a single function call */
#define LOOP_MAX_RUN 20

#define FIXTURE_LOOP struct uv_loop_s *loop

#define SETUP_LOOP                                                          \
    {                                                                       \
        f->loop = uv_loop_new();                                            \
    }

#define TEAR_DOWN_LOOP                                                     \
    {                                                                      \
        LOOP_STOP;                                                         \
        uv_loop_delete(f->loop);                                           \
    }

/* Run the loop until there are no pending active handles or the given amount of
 * iterations is reached. */
#define LOOP_RUN(N)                                                       \
    {                                                                     \
        unsigned i__;                                                     \
        int rv__;                                                         \
        for (i__ = 0; i__ < N; i__++) {                                   \
            rv__ = uv_run(f->loop, UV_RUN_ONCE);                          \
            if (rv__ < 0) {                                               \
                munit_errorf("uv_run: %s (%d)", uv_strerror(uv_last_error(f->loop)), rv__); \
            }                                                             \
            if (rv__ == 0) {                                              \
                break;                                                    \
            }                                                             \
        }                                                                 \
    }

/* Run the loop until the value stored through the given boolean pointer is
 * true.
 *
<<<<<<< HEAD
 * If the loop exhausts all active handles or if #LOOP_MAX_RUN is
 * reached without @F returning #true, the test fails. */
#define LOOP_RUN_UNTIL(F, DATA)                                              \
    {                                                                        \
        unsigned i_;                                                         \
        int rv_;                                                             \
        for (i_ = 0; i_ < LOOP_MAX_RUN; i_++) {                              \
            if (F(DATA)) {                                                   \
                break;                                                       \
            }                                                                \
            rv_ = uv_run(f->loop, UV_RUN_ONCE);                             \
            if (rv_ < 0) {                                                   \
                munit_errorf("uv_run: %s (%d)", uv_strerror(uv_last_error(f->loop)), rv_);      \
            }                                                                \
            if (rv_ == 0) {                                                  \
                if (F(DATA)) {                                               \
                    break;                                                   \
                }                                                            \
                munit_errorf("uv_run: stopped after %u iterations", i_ + 1); \
            }                                                                \
        }                                                                    \
        if (i_ == LOOP_MAX_RUN) {                                            \
            munit_errorf("uv_run: condition not met in %d iterations",       \
                         LOOP_MAX_RUN);                                      \
        }                                                                    \
=======
 * If the loop exhausts all active handles or if #LOOP_MAX_RUN is reached, the
 * test fails. */
#define LOOP_RUN_UNTIL(CONDITION)                                             \
    {                                                                         \
        unsigned __i;                                                         \
        int __rv;                                                             \
        for (__i = 0; __i < LOOP_MAX_RUN; __i++) {                            \
            if (*(CONDITION)) {                                               \
                break;                                                        \
            }                                                                 \
            __rv = uv_run(&f->loop, UV_RUN_ONCE);                             \
            if (__rv < 0) {                                                   \
                munit_errorf("uv_run: %s (%d)", uv_strerror(__rv), __rv);     \
            }                                                                 \
            if (__rv == 0) {                                                  \
                if (*(CONDITION)) {                                           \
                    break;                                                    \
                }                                                             \
                munit_errorf("uv_run: stopped after %u iterations", __i + 1); \
            }                                                                 \
        }                                                                     \
        if (!*(CONDITION)) {                                                  \
            munit_errorf("uv_run: condition not met in %d iterations",        \
                         LOOP_MAX_RUN);                                       \
        }                                                                     \
>>>>>>> 5187497b
    }

/* Run the loop until there are no pending active handles.
 *
 * If there are still pending active handles after LOOP_MAX_RUN iterations, the
 * test will fail.
 *
 * This is meant to be used in tear down functions. */
#define LOOP_STOP                                                 \
    {                                                             \
        LOOP_RUN(LOOP_MAX_RUN);                                   \
    }

void test_loop_walk_cb(uv_handle_t *handle, void *arg);

#endif /* TEST_LOOP_H */<|MERGE_RESOLUTION|>--- conflicted
+++ resolved
@@ -44,33 +44,6 @@
 /* Run the loop until the value stored through the given boolean pointer is
  * true.
  *
-<<<<<<< HEAD
- * If the loop exhausts all active handles or if #LOOP_MAX_RUN is
- * reached without @F returning #true, the test fails. */
-#define LOOP_RUN_UNTIL(F, DATA)                                              \
-    {                                                                        \
-        unsigned i_;                                                         \
-        int rv_;                                                             \
-        for (i_ = 0; i_ < LOOP_MAX_RUN; i_++) {                              \
-            if (F(DATA)) {                                                   \
-                break;                                                       \
-            }                                                                \
-            rv_ = uv_run(f->loop, UV_RUN_ONCE);                             \
-            if (rv_ < 0) {                                                   \
-                munit_errorf("uv_run: %s (%d)", uv_strerror(uv_last_error(f->loop)), rv_);      \
-            }                                                                \
-            if (rv_ == 0) {                                                  \
-                if (F(DATA)) {                                               \
-                    break;                                                   \
-                }                                                            \
-                munit_errorf("uv_run: stopped after %u iterations", i_ + 1); \
-            }                                                                \
-        }                                                                    \
-        if (i_ == LOOP_MAX_RUN) {                                            \
-            munit_errorf("uv_run: condition not met in %d iterations",       \
-                         LOOP_MAX_RUN);                                      \
-        }                                                                    \
-=======
  * If the loop exhausts all active handles or if #LOOP_MAX_RUN is reached, the
  * test fails. */
 #define LOOP_RUN_UNTIL(CONDITION)                                             \
@@ -81,9 +54,10 @@
             if (*(CONDITION)) {                                               \
                 break;                                                        \
             }                                                                 \
-            __rv = uv_run(&f->loop, UV_RUN_ONCE);                             \
+            __rv = uv_run(f->loop, UV_RUN_ONCE);                             \
             if (__rv < 0) {                                                   \
-                munit_errorf("uv_run: %s (%d)", uv_strerror(__rv), __rv);     \
+                munit_errorf("uv_run: %s (%d)",                               \
+				uv_strerror(uv_last_error(f->loop)), __rv);  \
             }                                                                 \
             if (__rv == 0) {                                                  \
                 if (*(CONDITION)) {                                           \
@@ -96,7 +70,6 @@
             munit_errorf("uv_run: condition not met in %d iterations",        \
                          LOOP_MAX_RUN);                                       \
         }                                                                     \
->>>>>>> 5187497b
     }
 
 /* Run the loop until there are no pending active handles.
