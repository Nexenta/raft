--- conflicted
+++ resolved
@@ -14,34 +14,11 @@
 #define SETUP_UV_TRANSPORT                               \
     do {                                                 \
         int rv_;                                         \
-        rv_ = raft_uv_tcp_init(&f->transport, &f->loop); \
+        rv_ = raft_uv_tcp_init(&f->transport, f->loop); \
         munit_assert_int(rv_, ==, 0);                    \
     } while (0)
 #define TEAR_DOWN_UV_TRANSPORT raft_uv_tcp_close(&f->transport)
 
-<<<<<<< HEAD
-#define SETUP_UV_NO_INIT                                                 \
-    {                                                                    \
-        int rv_;                                                         \
-        SETUP_DIR;                                                       \
-        if (f->dir == NULL) { /* Desired fs not available, skip test. */ \
-            free(f);                                                     \
-            return NULL;                                                 \
-        }                                                                \
-        SETUP_HEAP;                                                      \
-        SETUP_TCP;                                                       \
-        SETUP_LOOP;                                                      \
-        SETUP_LOGGER;                                                    \
-        rv_ = raft_uv_tcp_init(&f->transport, f->loop);                 \
-        munit_assert_int(rv_, ==, 0);                                    \
-        rv_ = raft_uv_init(&f->io, f->loop, f->dir, &f->transport);     \
-        munit_assert_int(rv_, ==, 0);                                    \
-        f->io.data = f;                                                  \
-        f->uv = f->io.impl;                                              \
-        f->initialized = false;                                          \
-        f->closed = false;                                               \
-    }
-=======
 #define FIXTURE_UV_DEPS \
     FIXTURE_DIR;        \
     FIXTURE_HEAP;       \
@@ -60,14 +37,13 @@
     TEAR_DOWN_LOOP;         \
     TEAR_DOWN_HEAP;         \
     TEAR_DOWN_DIR
->>>>>>> 5187497b
 
 #define FIXTURE_UV struct raft_io io
 
 #define SETUP_UV                                                     \
     do {                                                             \
         int rv_;                                                     \
-        rv_ = raft_uv_init(&f->io, &f->loop, f->dir, &f->transport); \
+        rv_ = raft_uv_init(&f->io, f->loop, f->dir, &f->transport); \
         munit_assert_int(rv_, ==, 0);                                \
         raft_uv_set_tracer(&f->io, &f->tracer);                      \
         rv_ = f->io.init(&f->io, 1, "127.0.0.1:9001");               \
