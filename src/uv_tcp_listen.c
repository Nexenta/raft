--- conflicted
+++ resolved
@@ -41,18 +41,6 @@
     queue queue;                     /* Pending accept queue */
 };
 
-<<<<<<< HEAD
-/* Read the preamble of the handshake. */
-static uv_buf_t preambleAllocCb(struct uv_handle_s *handle,
-                            size_t suggested_size)
-{
-    struct conn *c = handle->data;
-    (void)suggested_size;
-    return uv_buf_init((char *)c->handshake.preamble + c->handshake.nread, sizeof c->handshake.preamble - c->handshake.nread);
-}
-
-=======
->>>>>>> 5187497b
 /* Decode the handshake preamble, containing the protocol version, the ID of the
  * connecting server and the length of its address. Also, allocate the buffer to
  * start reading the server address. */
@@ -99,35 +87,33 @@
     uv_close((struct uv_handle_s *)incoming->tcp, uvTcpIncomingCloseCb);
 }
 
+#if NEW_UV
 /* Read the address part of the handshake. */
-<<<<<<< HEAD
-static uv_buf_t addressAllocCb(struct uv_handle_s *handle,
-                           size_t suggested_size)
-=======
 static void uvTcpIncomingAllocCbAddress(struct uv_handle_s *handle,
                                         size_t suggested_size,
                                         uv_buf_t *buf)
->>>>>>> 5187497b
 {
     struct uvTcpIncoming *incoming = handle->data;
     (void)suggested_size;
-<<<<<<< HEAD
-    return uv_buf_init(c->handshake.address.base + c->handshake.nread, c->handshake.address.len - c->handshake.nread);
-}
-
-static void addressReadCb(uv_stream_t *stream,
-                          ssize_t nread,
-                          const uv_buf_t buf)
-=======
     assert(!incoming->t->closing);
     buf->base = incoming->handshake.address.base + incoming->handshake.nread;
     buf->len = incoming->handshake.address.len - incoming->handshake.nread;
 }
+#else
+/* Read the address part of the handshake. */
+static uv_buf_t uvTcpIncomingAllocCbAddress(struct uv_handle_s *handle,
+                           size_t suggested_size)
+{
+    struct uvTcpIncoming *incoming = handle->data;
+    (void)suggested_size;
+    assert(!incoming->t->closing);
+    return uv_buf_init(incoming->handshake.address.base + incoming->handshake.nread, incoming->handshake.address.len - incoming->handshake.nread);
+}
+#endif /* NEW_UV */
 
 static void uvTcpIncomingReadCbAddress(uv_stream_t *stream,
                                        ssize_t nread,
-                                       const uv_buf_t *buf)
->>>>>>> 5187497b
+                                       const uv_buf_t buf)
 {
     struct uvTcpIncoming *incoming = stream->data;
     char *address;
@@ -135,12 +121,9 @@
     size_t n;
     int rv;
 
-<<<<<<< HEAD
-=======
     (void)buf;
     assert(!incoming->t->closing);
 
->>>>>>> 5187497b
     if (nread == 0) {
         /* Empty read just ignore it. */
         return;
@@ -175,16 +158,11 @@
     HeapFree(incoming);
 }
 
-<<<<<<< HEAD
-static void preambleReadCb(uv_stream_t *stream,
-                           ssize_t nread,
-                           const uv_buf_t buf)
-=======
+#if NEW_UV
 /* Read the preamble of the handshake. */
 static void uvTcpIncomingAllocCbPreamble(struct uv_handle_s *handle,
                                          size_t suggested_size,
                                          uv_buf_t *buf)
->>>>>>> 5187497b
 {
     struct uvTcpIncoming *incoming = handle->data;
     (void)suggested_size;
@@ -192,10 +170,21 @@
         (char *)incoming->handshake.preamble + incoming->handshake.nread;
     buf->len = sizeof incoming->handshake.preamble - incoming->handshake.nread;
 }
+#else
+/* Read the preamble of the handshake. */
+static uv_buf_t uvTcpIncomingAllocCbPreamble(struct uv_handle_s *handle,
+                                         size_t suggested_size)
+{
+    struct uvTcpIncoming *incoming = handle->data;
+    (void)suggested_size;
+
+    return uv_buf_init((char *)incoming->handshake.preamble + incoming->handshake.nread, sizeof incoming->handshake.preamble - incoming->handshake.nread);
+}
+#endif /* NEW_UV */
 
 static void uvTcpIncomingReadCbPreamble(uv_stream_t *stream,
                                         ssize_t nread,
-                                        const uv_buf_t *buf)
+                                        const uv_buf_t buf)
 {
     struct uvTcpIncoming *incoming = stream->data;
     size_t n;
