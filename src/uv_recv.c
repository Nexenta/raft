#include <string.h>

#include "../include/raft/uv.h"
#include "assert.h"
#include "byte.h"
#include "err.h"
#include "heap.h"
#include "uv.h"
#include "uv_encoding.h"

#if 0
#define tracef(...) Tracef(c->uv->tracer, __VA_ARGS__)
#else
#define tracef(...)
#endif

/* The happy path for a receiving an RPC message is:
 *
 * - When a peer server successfully establishes a new connection with us, the
 *   transport invokes our accept callback.
 *
 * - A new server object is created and added to the servers array. It starts
 *   reading from the stream handle of the new connection.
 *
 * - The RPC message preamble is read, which contains the message type and the
 *   message length.
 *
 * - The RPC message header is read, whose content depends on the message type.
 *
 * - Optionally, the RPC message payload is read (for AppendEntries requests).
 *
 * - The recv callback passed to raft_io->start() gets fired with the received
 *   message.
 *
 * Possible failure modes are:
 *
 * - The peer server disconnects. In this case the read callback will fire with
 *   UV_EOF, we'll close the stream handle and then release all memory
 *   associated with the server object.
 *
 * - The peer server sends us invalid data. In this case we close the stream
 *   handle and act like above.
 */

struct uvServer
{
    struct uv *uv;               /* libuv I/O implementation object */
    raft_id id;                  /* ID of the remote server */
    char *address;               /* Address of the other server */
    struct uv_stream_s *stream;  /* Connection handle */
    uv_buf_t buf;                /* Sliding buffer for reading incoming data */
    uint64_t preamble[2];        /* Static buffer with the request preamble */
    uv_buf_t header;             /* Dynamic buffer with the request header */
    uv_buf_t payload;            /* Dynamic buffer with the request payload */
    struct raft_message message; /* The message being received */
    queue queue;                 /* Servers queue */
};

/* Initialize a new server object for reading requests from an incoming
 * connection. */
static int uvServerInit(struct uvServer *s,
                        struct uv *uv,
                        const raft_id id,
                        const char *address,
                        struct uv_stream_s *stream)
{
    s->uv = uv;
    s->id = id;
    s->address = HeapMalloc(strlen(address) + 1);
    if (s->address == NULL) {
        return RAFT_NOMEM;
    }
    strcpy(s->address, address);
    s->stream = stream;
    s->stream->data = s;
    s->buf.base = NULL;
    s->buf.len = 0;
    s->preamble[0] = 0;
    s->preamble[1] = 0;
    s->header.base = NULL;
    s->header.len = 0;
    s->message.type = 0;
    s->payload.base = NULL;
    s->payload.len = 0;
    QUEUE_PUSH(&uv->servers, &s->queue);
    return 0;
}

static void uvServerDestroy(struct uvServer *s)
{
    QUEUE_REMOVE(&s->queue);

    if (s->header.base != NULL) {
        /* This means we were interrupted while reading the header. */
        HeapFree(s->header.base);
        switch (s->message.type) {
            case RAFT_IO_APPEND_ENTRIES:
                HeapFree(s->message.append_entries.entries);
                break;
            case RAFT_IO_INSTALL_SNAPSHOT:
                raft_configuration_close(&s->message.install_snapshot.conf);
                break;
        }
    }
    if (s->payload.base != NULL) {
        /* This means we were interrupted while reading the payload. */
        HeapFree(s->payload.base);
    }
    HeapFree(s->address);
    HeapFree(s->stream);
}

/* Invoked to initialize the read buffer for the next asynchronous read on the
 * socket. */
<<<<<<< HEAD
static uv_buf_t allocCb(uv_handle_t *handle, size_t suggested_size)
=======
static void uvServerAllocCb(uv_handle_t *handle,
                            size_t suggested_size,
                            uv_buf_t *buf)
>>>>>>> 5187497b
{
    struct uvServer *s = handle->data;
    (void)suggested_size;

    assert(!s->uv->closing);

    /* If this is the first read of the preamble, or of the header, or of the
     * payload, then initialize the read buffer, according to the chunk of data
     * that we expect next. */
    if (s->buf.len == 0) {
        assert(s->buf.base == NULL);

        /* Check if we expect the preamble. */
        if (s->header.len == 0) {
            assert(s->preamble[0] == 0);
            assert(s->preamble[1] == 0);
            s->buf.base = (char *)s->preamble;
            s->buf.len = sizeof s->preamble;
            goto out;
        }

        /* Check if we expect the header. */
        if (s->payload.len == 0) {
            assert(s->header.len > 0);
            assert(s->header.base == NULL);
            s->header.base = HeapMalloc(s->header.len);
            if (s->header.base == NULL) {
                /* Setting all buffer fields to 0 will make read_cb fail with
                 * ENOBUFS. */
                uv_buf_t buf;
                memset(&buf, 0, sizeof buf);
                return buf;
            }
            s->buf = s->header;
            goto out;
        }

        /* If we get here we should be expecting the payload. */
        assert(s->payload.len > 0);
        s->payload.base = HeapMalloc(s->payload.len);
        if (s->payload.base == NULL) {
            /* Setting all buffer fields to 0 will make read_cb fail with
             * ENOBUFS. */
            uv_buf_t buf;
            memset(&buf, 0, sizeof buf);
            return buf;
        }

        s->buf = s->payload;
    }

out:
    return s->buf;
}

/* Callback invoked afer the stream handle of this server connection has been
 * closed. We can release all resources associated with the server object. */
static void uvServerStreamCloseCb(uv_handle_t *handle)
{
    struct uvServer *s = handle->data;
    struct uv *uv = s->uv;
    uvServerDestroy(s);
    HeapFree(s);
    uvMaybeFireCloseCb(uv);
}

static void uvServerAbort(struct uvServer *s)
{
    struct uv *uv = s->uv;
    QUEUE_REMOVE(&s->queue);
    QUEUE_PUSH(&uv->aborting, &s->queue);
    uv_close((struct uv_handle_s *)s->stream, uvServerStreamCloseCb);
}

/* Invoke the receive callback. */
static void uvFireRecvCb(struct uvServer *s)
{
    s->uv->recv_cb(s->uv->io, &s->message);

    /* Reset our state as we'll start reading a new message. We don't need to
     * release the payload buffer, since ownership was transfered to the
     * user. */
    memset(s->preamble, 0, sizeof s->preamble);
    raft_free(s->header.base);
    s->message.type = 0;
    s->header.base = NULL;
    s->header.len = 0;
    s->payload.base = NULL;
    s->payload.len = 0;
}

/* Callback invoked when data has been read from the socket. */
<<<<<<< HEAD
static void readCb(uv_stream_t *stream, ssize_t nread, const uv_buf_t buf)
=======
static void uvServerReadCb(uv_stream_t *stream,
                           ssize_t nread,
                           const uv_buf_t *buf)
>>>>>>> 5187497b
{
    struct uvServer *s = stream->data;
    int rv;

<<<<<<< HEAD
=======
    (void)buf;

    assert(!s->uv->closing);

>>>>>>> 5187497b
    /* If the read was successful, let's check if we have received all the data
     * we expected. */
    if (nread > 0) {
        size_t n = (size_t)nread;

        /* We shouldn't have read more data than the pending amount. */
        assert(n <= s->buf.len);

        /* Advance the read window */
        s->buf.base += n;
        s->buf.len -= n;

        /* If there's more data to read in order to fill the current
         * read buffer, just return, we'll be invoked again. */
        if (s->buf.len > 0) {
            return;
        }

        if (s->header.len == 0) {
            /* If the header buffer is not set, it means that we've just
             * completed reading the preamble. */
            assert(s->header.base == NULL);

            s->header.len = (size_t)byteFlip64(s->preamble[1]);

            /* The length of the header must be greater than zero. */
            if (s->header.len == 0) {
                Tracef(s->uv->tracer, "message has zero length");
                goto abort;
            }
        } else if (s->payload.len == 0) {
            /* If the payload buffer is not set, it means we just completed
             * reading the message header. */
            uint64_t type;

            assert(s->header.base != NULL);

            type = byteFlip64(s->preamble[0]);
            assert(type > 0);

            rv =
                uvDecodeMessage((unsigned long)type, &s->header, &s->message, &s->payload.len);
            if (rv != 0) {
                Tracef(s->uv->tracer, "decode message: %s",
                       errCodeToString(rv));
                goto abort;
            }

            s->message.server_id = s->id;
            s->message.server_address = s->address;

            /* If the message has no payload, we're done. */
            if (s->payload.len == 0) {
                uvFireRecvCb(s);
            }
        } else {
            /* If we get here it means that we've just completed reading the
             * payload. TODO: avoid converting from uv_buf_t */
            struct raft_buffer payload;
            assert(s->payload.base != NULL);
            assert(s->payload.len > 0);

            switch (s->message.type) {
                case RAFT_IO_APPEND_ENTRIES:
                    payload.base = s->payload.base;
                    payload.len = s->payload.len;
                    uvDecodeEntriesBatch(&payload,
                                         s->message.append_entries.entries,
                                         s->message.append_entries.n_entries);
                    break;
                case RAFT_IO_INSTALL_SNAPSHOT:
                    s->message.install_snapshot.data.base = s->payload.base;
                    break;
                default:
                    /* We should never have read a payload in the first place */
                    assert(0);
            }

            uvFireRecvCb(s);
        }

        /* Mark that we're done with this chunk. When the alloc callback will
         * trigger again it will notice that it needs to change the read
         * buffer. */
        assert(s->buf.len == 0);
        s->buf.base = NULL;

        return;
    }

    /* The if nread>0 condition above should always exit the function with a
     * goto abort or a return. */
    assert(nread <= 0);

    if (nread == 0) {
        /* Empty read */
        return;
    }
    if (nread != UV_EOF) {
<<<<<<< HEAD
        uvWarnf(s->uv, "receive data: %s", uv_strerror(uv_last_error(s->uv->loop)));
=======
        Tracef(s->uv->tracer, "receive data: %s", uv_strerror((int)nread));
>>>>>>> 5187497b
    }

abort:
    uvServerAbort(s);
}

/* Start reading incoming requests. */
static int uvServerStart(struct uvServer *s)
{
    int rv;
    rv = uv_read_start(s->stream, uvServerAllocCb, uvServerReadCb);
    if (rv != 0) {
<<<<<<< HEAD
        uvWarnf(s->uv, "start reading: %s", uv_strerror(uv_last_error(s->uv->loop)));
=======
        Tracef(s->uv->tracer, "start reading: %s", uv_strerror(rv));
>>>>>>> 5187497b
        return RAFT_IOERR;
    }
    return 0;
}

static int uvAddServer(struct uv *uv,
                       raft_id id,
                       const char *address,
                       struct uv_stream_s *stream)
{
    struct uvServer *server;
    int rv;

    /* Initialize the new connection */
    server = HeapMalloc(sizeof *server);
    if (server == NULL) {
        rv = RAFT_NOMEM;
        goto err;
    }

    rv = uvServerInit(server, uv, id, address, stream);
    if (rv != 0) {
        goto err_after_server_alloc;
    }

    /* This will start reading requests. */
    rv = uvServerStart(server);
    if (rv != 0) {
        goto err_after_init_server;
    }

    return 0;

err_after_init_server:
    uvServerDestroy(server);
err_after_server_alloc:
    raft_free(server);
err:
    assert(rv != 0);
    return rv;
}

static void uvRecvAcceptCb(struct raft_uv_transport *transport,
                           raft_id id,
                           const char *address,
                           struct uv_stream_s *stream)
{
    struct uv *uv = transport->data;
    int rv;
    assert(!uv->closing);
    rv = uvAddServer(uv, id, address, stream);
    if (rv != 0) {
        tracef("add server: %s", errCodeToString(rv));
        uv_close((struct uv_handle_s *)stream, (uv_close_cb)HeapFree);
    }
}

int UvRecvStart(struct uv *uv)
{
    int rv;
    rv = uv->transport->listen(uv->transport, uvRecvAcceptCb);
    if (rv != 0) {
        return rv;
    }
    return 0;
}

void UvRecvClose(struct uv *uv)
{
    while (!QUEUE_IS_EMPTY(&uv->servers)) {
        queue *head;
        struct uvServer *server;
        head = QUEUE_HEAD(&uv->servers);
        server = QUEUE_DATA(head, struct uvServer, queue);
        uvServerAbort(server);
    }
}

#undef tracef<|MERGE_RESOLUTION|>--- conflicted
+++ resolved
@@ -112,13 +112,8 @@
 
 /* Invoked to initialize the read buffer for the next asynchronous read on the
  * socket. */
-<<<<<<< HEAD
-static uv_buf_t allocCb(uv_handle_t *handle, size_t suggested_size)
-=======
-static void uvServerAllocCb(uv_handle_t *handle,
-                            size_t suggested_size,
-                            uv_buf_t *buf)
->>>>>>> 5187497b
+static uv_buf_t uvServerAllocCb(uv_handle_t *handle,
+                                size_t suggested_size)
 {
     struct uvServer *s = handle->data;
     (void)suggested_size;
@@ -211,24 +206,17 @@
 }
 
 /* Callback invoked when data has been read from the socket. */
-<<<<<<< HEAD
-static void readCb(uv_stream_t *stream, ssize_t nread, const uv_buf_t buf)
-=======
 static void uvServerReadCb(uv_stream_t *stream,
                            ssize_t nread,
-                           const uv_buf_t *buf)
->>>>>>> 5187497b
+                           uv_buf_t buf)
 {
     struct uvServer *s = stream->data;
     int rv;
 
-<<<<<<< HEAD
-=======
     (void)buf;
 
     assert(!s->uv->closing);
 
->>>>>>> 5187497b
     /* If the read was successful, let's check if we have received all the data
      * we expected. */
     if (nread > 0) {
@@ -328,11 +316,7 @@
         return;
     }
     if (nread != UV_EOF) {
-<<<<<<< HEAD
-        uvWarnf(s->uv, "receive data: %s", uv_strerror(uv_last_error(s->uv->loop)));
-=======
-        Tracef(s->uv->tracer, "receive data: %s", uv_strerror((int)nread));
->>>>>>> 5187497b
+        Tracef(s->uv->tracer, "receive data: %s", strerror((int)nread));
     }
 
 abort:
@@ -345,11 +329,7 @@
     int rv;
     rv = uv_read_start(s->stream, uvServerAllocCb, uvServerReadCb);
     if (rv != 0) {
-<<<<<<< HEAD
-        uvWarnf(s->uv, "start reading: %s", uv_strerror(uv_last_error(s->uv->loop)));
-=======
-        Tracef(s->uv->tracer, "start reading: %s", uv_strerror(rv));
->>>>>>> 5187497b
+        Tracef(s->uv->tracer, "start reading: %s", strerror(rv));
         return RAFT_IOERR;
     }
     return 0;
