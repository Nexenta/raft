--- conflicted
+++ resolved
@@ -136,11 +136,7 @@
     rv = uv_queue_work(uv->loop, &uv->truncate_work, uvTruncateWorkCb,
                        uvTruncateAfterWorkCb);
     if (rv != 0) {
-<<<<<<< HEAD
-        uvErrorf(uv, "truncate index %lld: %s", r->index, uv_strerror(uv_last_error(uv->loop)));
-=======
         tracef("truncate index %lld: %s", truncate->index, uv_strerror(rv));
->>>>>>> 5187497b
         uv->truncate_work.data = NULL;
         uv->errored = true;
     }
