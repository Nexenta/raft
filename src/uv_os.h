/* Operating system related utilities. */

#ifndef UV_OS_H_
#define UV_OS_H_

#include <fcntl.h>
#include <linux/aio_abi.h>
#include <sys/stat.h>
#include <sys/types.h>
#include <uv.h>

/* For backward compat with older libuv */
#if !defined(UV_FS_O_RDONLY)
#define UV_FS_O_RDONLY O_RDONLY
#endif

#if !defined(UV_FS_O_DIRECTORY)
#define UV_FS_O_DIRECTORY O_DIRECTORY
#endif

#if !defined(UV_FS_O_WRONLY)
#define UV_FS_O_WRONLY O_WRONLY
#endif

#if !defined(UV_FS_O_RDWR)
#define UV_FS_O_RDWR O_RDWR
#endif

#if !defined(UV_FS_O_CREAT)
#define UV_FS_O_CREAT O_CREAT
#endif

#if !defined(UV_FS_O_TRUNC)
#define UV_FS_O_TRUNC O_TRUNC
#endif

#if !defined(UV_FS_O_EXCL)
#define UV_FS_O_EXCL O_EXCL
#endif

#if !defined(UV_FS_O_DIRECT)
#define UV_FS_O_DIRECT O_DIRECT
#endif

#if !defined(UV_FS_O_NONBLOCK)
#define UV_FS_O_NONBLOCK O_NONBLOCK
#endif

/* Maximum size of a full file system path string. */
#define UV__PATH_SZ 1024

/* Maximum length of a filename string. */
#define UV__FILENAME_LEN 128

/* Length of path separator. */
#define UV__SEP_LEN 1 /* strlen("/") */

/* True if STR's length is at most LEN. */
#define LEN_AT_MOST_(STR, LEN) (strnlen(STR, LEN + 1) <= LEN)

/* Maximum length of a directory path string. */
#define UV__DIR_LEN (UV__PATH_SZ - UV__SEP_LEN - UV__FILENAME_LEN - 1)

/* True if the given DIR string has at most UV__DIR_LEN chars. */
#define UV__DIR_HAS_VALID_LEN(DIR) LEN_AT_MOST_(DIR, UV__DIR_LEN)

/* True if the given FILENAME string has at most UV__FILENAME_LEN chars. */
#define UV__FILENAME_HAS_VALID_LEN(FILENAME) \
    LEN_AT_MOST_(FILENAME, UV__FILENAME_LEN)

/* Portable open() */
int UvOsOpen(const char *path, int flags, int mode, uv_file *fd);

/* Portable close() */
int UvOsClose(uv_file fd);

/* TODO: figure a portable abstraction. */
int UvOsFallocate(uv_file fd, off_t offset, off_t len);

/* Portable truncate() */
int UvOsTruncate(uv_file fd, off_t offset);

/* Portable fsync() */
int UvOsFsync(uv_file fd);

/* Portable fdatasync() */
int UvOsFdatasync(uv_file fd);

/* Portable stat() */
int UvOsStat(const char *path, uv_stat_t *sb);

/* Portable write() */
int UvOsWrite(uv_file fd,
              const uv_buf_t bufs[],
              unsigned int nbufs,
              int64_t offset);

/* Portable unlink() */
int UvOsUnlink(const char *path);

/* Portable rename() */
int UvOsRename(const char *path1, const char *path2);

/* Join dir and filename into a full OS path. */
void UvOsJoin(const char *dir, const char *filename, char *path);

/* TODO: figure a portable abstraction. */
int UvOsIoSetup(unsigned nr, aio_context_t *ctxp);
int UvOsIoDestroy(aio_context_t ctx);
int UvOsIoSubmit(aio_context_t ctx, long nr, struct iocb **iocbpp);
int UvOsIoGetevents(aio_context_t ctx,
                    long min_nr,
                    long max_nr,
                    struct io_event *events,
                    struct timespec *timeout);
int UvOsEventfd(unsigned int initval, int flags);
int UvOsSetDirectIo(uv_file fd);

<<<<<<< HEAD
/* Fixed length string that can hold a directory path. */
typedef char uvDir[UV__DIR_MAX_LEN];

#if UV_CCOWFSIO_ENABLED
typedef void* uvFd;
#else
typedef int uvFd;
#endif

/* Concatenate a directory and a file. */
void uvJoin(const uvDir dir, const uvFilename filename, uvPath path);

/* Check that the given directory exists, and try to create it if it doesn't. */
int uvEnsureDir(const uvDir dir, char *errmsg);

/* Sync the given directory. */
int uvSyncDir(const uvDir dir, char *errmsg);

/* Return all entries of the given directory, in alphabetically sorted order. */
int uvScanDir(const uvDir dir,
              struct dirent ***entries,
              int *n_entries,
              char *errmsg);

/* Open a file in a directory. */
int uvOpenFile(const uvDir dir,
               const uvFilename filename,
               int flags,
               uvFd *fd,
               char *errmsg);

ssize_t uvWritev(uvFd fd, const struct iovec *iov, int iovcnt);

int uvCloseFile(uvFd fd);

/* Stat a file in a directory. */
int uvStatFile(const uvDir dir,
               const uvFilename filename,
               struct stat *sb,
               char *errmsg);

/* Create a file and write the given content into it. */
int uvMakeFile(const uvDir dir,
               const uvFilename filename,
               struct raft_buffer *bufs,
               unsigned n_bufs,
               char *errmsg);

/* Delete a file in a directory. */
int uvUnlinkFile(const uvDir dir, const uvFilename filename, char *errmsg);

/* Like uvUnlinkFile, but ignoring errors. */
void uvTryUnlinkFile(const uvDir dir, const uvFilename filename);

int uvFtruncate(uvFd fd, off_t length);

int uvFsync(uvFd fd);

/* Truncate a file in a directory. */
int uvTruncateFile(const uvDir dir,
                   const uvFilename filename,
                   size_t offset,
                   char *errmsg);

/* Rename a file in a directory. */
int uvRenameFile(const uvDir dir,
                 const uvFilename filename1,
                 const uvFilename filename2,
                 char *errmsg);

/* Check whether the given file in the given directory is empty. */
int uvIsEmptyFile(const uvDir dir,
                  const uvFilename filename,
                  bool *empty,
                  char *errmsg);

off_t uvLseek(uvFd fd, off_t offset, int whence);

/* Read exactly @n bytes from the given file descriptor. */
int uvReadFully(uvFd fd, void *buf, size_t n, char *errmsg);

/* Write exactly @n bytes to the given file descriptor. */
int uvWriteFully(uvFd fd, void *buf, size_t n, char *errmsg);

/* Check if the content of the file associated with the given file descriptor
 * contains all zeros from the current offset onward. */
int uvIsFilledWithTrailingZeros(uvFd fd, bool *flag, char *errmsg);

/* Check if the given file descriptor has reached the end of the file. */
bool uvIsAtEof(uvFd fd);

/* Return information about the I/O capabilities of the underlying file
 * system.
 *
 * The @direct parameter will be set to zero if direct I/O is not possible, or
 * to the block size to use for direct I/O otherwise.
 *
 * The @async parameter will be set to true if fully asynchronous I/O is
 * possible using the KAIO API. */
int uvProbeIoCapabilities(const uvDir dir,
                          size_t *direct,
                          bool *async,
                          char *errmsg);

/* Configure the given file descriptor for direct I/O. */
int uvSetDirectIo(int fd, char *errmsg);

/* Wrappers around the kernel AIO APIs that we use.. */
int uvIoSetup(unsigned n, aio_context_t *ctx, char *errmsg);

int uvIoDestroy(aio_context_t ctx, char *errmsg);

void uvTryIoDestroy(aio_context_t ctx);

int uvIoSubmit(aio_context_t ctx, long n, struct iocb **iocbs, char *errmsg);

int uvIoGetevents(aio_context_t ctx,
                  long min_nr,
                  long max_nr,
                  struct io_event *events,
                  struct timespec *timeout,
		  int *nr,
                  char *errmsg);
=======
/* Format an error message caused by a failed system call or stdlib function. */
#define UvOsErrMsg(ERRMSG, SYSCALL, ERRNUM)              \
    {                                                    \
        ErrMsgPrintf(ERRMSG, "%s", uv_strerror(ERRNUM)); \
        ErrMsgWrapf(ERRMSG, SYSCALL);                    \
    }
>>>>>>> 5187497b

#endif /* UV_OS_H_ */<|MERGE_RESOLUTION|>--- conflicted
+++ resolved
@@ -68,29 +68,51 @@
 #define UV__FILENAME_HAS_VALID_LEN(FILENAME) \
     LEN_AT_MOST_(FILENAME, UV__FILENAME_LEN)
 
+#if UV_CCOWFSIO_ENABLED
+#include <stdlib.h>
+#include <dirent.h>
+#include "ccowfsio.h"
+
+struct uvFile
+{
+    ccow_fsio_file_t *file;
+    off_t offset;
+};
+typedef struct uvFile* uvFd;
+
+int findFSExportByDir(char *dir, inode_t *subdir_inode,
+		ci_t **ci, bool create_export_dir);
+int UvOsScanDir(const char *dir, struct dirent ***entries,
+              uint64_t *n_entries, char *errmsg);
+int UvOsMaybeEdgefsPath(const char *path, bool *maybeEdgeFsPath);
+#else
+typedef uv_file uvFd;
+#endif
+
 /* Portable open() */
-int UvOsOpen(const char *path, int flags, int mode, uv_file *fd);
+int UvOsOpen(const char *path, int flags, int mode, uvFd *fd);
 
 /* Portable close() */
-int UvOsClose(uv_file fd);
+int UvOsClose(uvFd fd);
 
 /* TODO: figure a portable abstraction. */
-int UvOsFallocate(uv_file fd, off_t offset, off_t len);
+int UvOsFallocate(uvFd fd, off_t offset, off_t len);
 
 /* Portable truncate() */
-int UvOsTruncate(uv_file fd, off_t offset);
+int UvOsTruncate(uvFd fd, off_t offset);
 
 /* Portable fsync() */
-int UvOsFsync(uv_file fd);
+int UvOsFsync(uvFd fd);
 
 /* Portable fdatasync() */
-int UvOsFdatasync(uv_file fd);
+int UvOsFdatasync(uvFd fd);
 
 /* Portable stat() */
-int UvOsStat(const char *path, uv_stat_t *sb);
+/* Changing uv_stat_t to uv_statbuf_t - for compatibility with old libuv */
+int UvOsStat(const char *path, uv_statbuf_t *sb);
 
 /* Portable write() */
-int UvOsWrite(uv_file fd,
+int UvOsWrite(uvFd fd,
               const uv_buf_t bufs[],
               unsigned int nbufs,
               int64_t offset);
@@ -114,139 +136,26 @@
                     struct io_event *events,
                     struct timespec *timeout);
 int UvOsEventfd(unsigned int initval, int flags);
-int UvOsSetDirectIo(uv_file fd);
+int UvOsSetDirectIo(uvFd fd);
+off_t UvOsLseek(uvFd fd, off_t offset, int whence);
 
-<<<<<<< HEAD
-/* Fixed length string that can hold a directory path. */
-typedef char uvDir[UV__DIR_MAX_LEN];
+UV_EXTERN uv_err_t uv__new_artificial_error(uv_err_code ec);
+UV_EXTERN uv_err_code uv_translate_sys_error(int sys_errno);
 
-#if UV_CCOWFSIO_ENABLED
-typedef void* uvFd;
-#else
-typedef int uvFd;
-#endif
-
-/* Concatenate a directory and a file. */
-void uvJoin(const uvDir dir, const uvFilename filename, uvPath path);
-
-/* Check that the given directory exists, and try to create it if it doesn't. */
-int uvEnsureDir(const uvDir dir, char *errmsg);
-
-/* Sync the given directory. */
-int uvSyncDir(const uvDir dir, char *errmsg);
-
-/* Return all entries of the given directory, in alphabetically sorted order. */
-int uvScanDir(const uvDir dir,
-              struct dirent ***entries,
-              int *n_entries,
-              char *errmsg);
-
-/* Open a file in a directory. */
-int uvOpenFile(const uvDir dir,
-               const uvFilename filename,
-               int flags,
-               uvFd *fd,
-               char *errmsg);
-
-ssize_t uvWritev(uvFd fd, const struct iovec *iov, int iovcnt);
-
-int uvCloseFile(uvFd fd);
-
-/* Stat a file in a directory. */
-int uvStatFile(const uvDir dir,
-               const uvFilename filename,
-               struct stat *sb,
-               char *errmsg);
-
-/* Create a file and write the given content into it. */
-int uvMakeFile(const uvDir dir,
-               const uvFilename filename,
-               struct raft_buffer *bufs,
-               unsigned n_bufs,
-               char *errmsg);
-
-/* Delete a file in a directory. */
-int uvUnlinkFile(const uvDir dir, const uvFilename filename, char *errmsg);
-
-/* Like uvUnlinkFile, but ignoring errors. */
-void uvTryUnlinkFile(const uvDir dir, const uvFilename filename);
-
-int uvFtruncate(uvFd fd, off_t length);
-
-int uvFsync(uvFd fd);
-
-/* Truncate a file in a directory. */
-int uvTruncateFile(const uvDir dir,
-                   const uvFilename filename,
-                   size_t offset,
-                   char *errmsg);
-
-/* Rename a file in a directory. */
-int uvRenameFile(const uvDir dir,
-                 const uvFilename filename1,
-                 const uvFilename filename2,
-                 char *errmsg);
-
-/* Check whether the given file in the given directory is empty. */
-int uvIsEmptyFile(const uvDir dir,
-                  const uvFilename filename,
-                  bool *empty,
-                  char *errmsg);
-
-off_t uvLseek(uvFd fd, off_t offset, int whence);
-
-/* Read exactly @n bytes from the given file descriptor. */
-int uvReadFully(uvFd fd, void *buf, size_t n, char *errmsg);
-
-/* Write exactly @n bytes to the given file descriptor. */
-int uvWriteFully(uvFd fd, void *buf, size_t n, char *errmsg);
-
-/* Check if the content of the file associated with the given file descriptor
- * contains all zeros from the current offset onward. */
-int uvIsFilledWithTrailingZeros(uvFd fd, bool *flag, char *errmsg);
-
-/* Check if the given file descriptor has reached the end of the file. */
-bool uvIsAtEof(uvFd fd);
-
-/* Return information about the I/O capabilities of the underlying file
- * system.
- *
- * The @direct parameter will be set to zero if direct I/O is not possible, or
- * to the block size to use for direct I/O otherwise.
- *
- * The @async parameter will be set to true if fully asynchronous I/O is
- * possible using the KAIO API. */
-int uvProbeIoCapabilities(const uvDir dir,
-                          size_t *direct,
-                          bool *async,
-                          char *errmsg);
-
-/* Configure the given file descriptor for direct I/O. */
-int uvSetDirectIo(int fd, char *errmsg);
-
-/* Wrappers around the kernel AIO APIs that we use.. */
-int uvIoSetup(unsigned n, aio_context_t *ctx, char *errmsg);
-
-int uvIoDestroy(aio_context_t ctx, char *errmsg);
-
-void uvTryIoDestroy(aio_context_t ctx);
-
-int uvIoSubmit(aio_context_t ctx, long n, struct iocb **iocbs, char *errmsg);
-
-int uvIoGetevents(aio_context_t ctx,
-                  long min_nr,
-                  long max_nr,
-                  struct io_event *events,
-                  struct timespec *timeout,
-		  int *nr,
-                  char *errmsg);
-=======
+/* Format an error message caused by a failed system call or stdlib function. */
+#define UvOsErrMsg(ERRMSG, SYSCALL, ERRNUM)                    \
+    {                                                          \
+        uv_err_t err_ = uv__new_artificial_error(ERRNUM);      \
+        ErrMsgPrintf(ERRMSG, "%s", uv_strerror(err_));         \
+        ErrMsgWrapf(ERRMSG, SYSCALL);                          \
+    }
+#if 0
 /* Format an error message caused by a failed system call or stdlib function. */
 #define UvOsErrMsg(ERRMSG, SYSCALL, ERRNUM)              \
     {                                                    \
         ErrMsgPrintf(ERRMSG, "%s", uv_strerror(ERRNUM)); \
         ErrMsgWrapf(ERRMSG, SYSCALL);                    \
     }
->>>>>>> 5187497b
+#endif /* UV_CCOWFSIO_ENABLED */
 
 #endif /* UV_OS_H_ */